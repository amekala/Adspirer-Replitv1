import express, { type Request, Response, NextFunction } from "express";
import { registerRoutes } from "./routes";
import { setupVite, serveStatic, log } from "./vite";

const app = express();
app.use(express.json());
app.use(express.urlencoded({ extended: false }));

// Add logging middleware
app.use((req, res, next) => {
  const start = Date.now();
  const path = req.path;
  let capturedJsonResponse: Record<string, any> | undefined = undefined;

  const originalResJson = res.json;
  res.json = function (bodyJson, ...args) {
    capturedJsonResponse = bodyJson;
    return originalResJson.apply(res, [bodyJson, ...args]);
  };

  res.on("finish", () => {
    const duration = Date.now() - start;
    if (path.startsWith("/api")) {
      let logLine = `${req.method} ${path} ${res.statusCode} in ${duration}ms`;
      if (capturedJsonResponse) {
        logLine += ` :: ${JSON.stringify(capturedJsonResponse)}`;
      }

      if (logLine.length > 80) {
        logLine = logLine.slice(0, 79) + "…";
      }

      log(logLine);
    }
  });

  next();
});

(async () => {
  try {
    console.log('Starting server initialization...');
    
    // Initialize routes first, but optimize by moving setup operations after port binding
    const server = await registerRoutes(app);

    // Error handling middleware
    app.use((err: any, _req: Request, res: Response, _next: NextFunction) => {
      const status = err.status || err.statusCode || 500;
      const message = err.message || "Internal Server Error";
      console.error('Server error:', err);
      res.status(status).json({ message });
    });

    // Start server immediately to bind the port
    const port = 5000;
    server.listen({
      port,
      host: "0.0.0.0",
      reusePort: true,
    }, async () => {
      // After port is bound, continue with remaining setup
      try {
        // Development environment setup
        if (app.get("env") === "development") {
          console.log('Setting up Vite middleware for development...');
          await setupVite(app, server);
        } else {
          console.log('Setting up static file serving for production...');
          serveStatic(app);
        }
        
        // Signal completion
        console.log(`Server initialization complete`);
        console.log(`🚀 Server ready at http://0.0.0.0:${port}`);
        log(`Server running on port ${port}`);
      } catch (setupError) {
        console.error('Error during post-bind setup:', setupError);
      }
    });
  } catch (error) {
    console.error('Failed to start server:', error);
    process.exit(1);
  }
<<<<<<< HEAD
=======

  // Use the port provided by environment variable or default to 3000
  // Bind to 0.0.0.0 to allow external connections (required for Replit)
  const port = process.env.PORT ? parseInt(process.env.PORT) : 3000;
  server.listen(port, "0.0.0.0", () => {
    log(`Server is running on port ${port}`);
  });
>>>>>>> 589c1f2a
})();<|MERGE_RESOLUTION|>--- conflicted
+++ resolved
@@ -1,95 +1,65 @@
-import express, { type Request, Response, NextFunction } from "express";
-import { registerRoutes } from "./routes";
-import { setupVite, serveStatic, log } from "./vite";
+  import express, { type Request, Response, NextFunction } from "express";
+  import { registerRoutes } from "./routes";
+  import { setupVite, serveStatic, log } from "./vite";
 
-const app = express();
-app.use(express.json());
-app.use(express.urlencoded({ extended: false }));
+  const app = express();
+  app.use(express.json());
+  app.use(express.urlencoded({ extended: false }));
 
-// Add logging middleware
-app.use((req, res, next) => {
-  const start = Date.now();
-  const path = req.path;
-  let capturedJsonResponse: Record<string, any> | undefined = undefined;
+  app.use((req, res, next) => {
+    const start = Date.now();
+    const path = req.path;
+    let capturedJsonResponse: Record<string, any> | undefined = undefined;
 
-  const originalResJson = res.json;
-  res.json = function (bodyJson, ...args) {
-    capturedJsonResponse = bodyJson;
-    return originalResJson.apply(res, [bodyJson, ...args]);
-  };
+    const originalResJson = res.json;
+    res.json = function (bodyJson, ...args) {
+      capturedJsonResponse = bodyJson;
+      return originalResJson.apply(res, [bodyJson, ...args]);
+    };
 
-  res.on("finish", () => {
-    const duration = Date.now() - start;
-    if (path.startsWith("/api")) {
-      let logLine = `${req.method} ${path} ${res.statusCode} in ${duration}ms`;
-      if (capturedJsonResponse) {
-        logLine += ` :: ${JSON.stringify(capturedJsonResponse)}`;
+    res.on("finish", () => {
+      const duration = Date.now() - start;
+      if (path.startsWith("/api")) {
+        let logLine = `${req.method} ${path} ${res.statusCode} in ${duration}ms`;
+        if (capturedJsonResponse) {
+          logLine += ` :: ${JSON.stringify(capturedJsonResponse)}`;
+        }
+
+        if (logLine.length > 80) {
+          logLine = logLine.slice(0, 79) + "…";
+        }
+
+        log(logLine);
       }
+    });
 
-      if (logLine.length > 80) {
-        logLine = logLine.slice(0, 79) + "…";
-      }
-
-      log(logLine);
-    }
+    next();
   });
 
-  next();
-});
-
-(async () => {
-  try {
-    console.log('Starting server initialization...');
-    
-    // Initialize routes first, but optimize by moving setup operations after port binding
+  (async () => {
     const server = await registerRoutes(app);
 
-    // Error handling middleware
     app.use((err: any, _req: Request, res: Response, _next: NextFunction) => {
       const status = err.status || err.statusCode || 500;
       const message = err.message || "Internal Server Error";
-      console.error('Server error:', err);
+
       res.status(status).json({ message });
+      throw err;
     });
 
-    // Start server immediately to bind the port
-    const port = 5000;
-    server.listen({
-      port,
-      host: "0.0.0.0",
-      reusePort: true,
-    }, async () => {
-      // After port is bound, continue with remaining setup
-      try {
-        // Development environment setup
-        if (app.get("env") === "development") {
-          console.log('Setting up Vite middleware for development...');
-          await setupVite(app, server);
-        } else {
-          console.log('Setting up static file serving for production...');
-          serveStatic(app);
-        }
-        
-        // Signal completion
-        console.log(`Server initialization complete`);
-        console.log(`🚀 Server ready at http://0.0.0.0:${port}`);
-        log(`Server running on port ${port}`);
-      } catch (setupError) {
-        console.error('Error during post-bind setup:', setupError);
-      }
+    // importantly only setup vite in development and after
+    // setting up all the other routes so the catch-all route
+    // doesn't interfere with the other routes
+    if (app.get("env") === "development") {
+      await setupVite(app, server);
+    } else {
+      serveStatic(app);
+    }
+
+    // Use the port provided by environment variable or default to 3000
+    // Bind to 0.0.0.0 to allow external connections (required for Replit)
+    const port = process.env.PORT ? parseInt(process.env.PORT) : 3000;
+    server.listen(port, "0.0.0.0", () => {
+      log(`Server is running on port ${port}`);
     });
-  } catch (error) {
-    console.error('Failed to start server:', error);
-    process.exit(1);
-  }
-<<<<<<< HEAD
-=======
-
-  // Use the port provided by environment variable or default to 3000
-  // Bind to 0.0.0.0 to allow external connections (required for Replit)
-  const port = process.env.PORT ? parseInt(process.env.PORT) : 3000;
-  server.listen(port, "0.0.0.0", () => {
-    log(`Server is running on port ${port}`);
-  });
->>>>>>> 589c1f2a
-})();+  })();